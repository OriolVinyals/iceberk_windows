'''
<<<<<<< HEAD
=======
This script uses the iceberk pipeline to perform a cifar classification demo
using parameter settings idential to Adam Coates' AISTATS paper (except for the
number of kmeans centers, which we set to 800 for speed considerations).

You need to specify "--root=/path/to/cifar-data" to run the code. For other
optional flags, run the script with --help or --helpshort.

>>>>>>> 2d4d9946
@author: jiayq
'''

import cPickle as pickle
import cProfile
import gflags
import logging
from iceberk import mpi, datasets, pipeline, classifier, dsift
import numpy as np
import os
import sys

gflags.DEFINE_string("root", "",
                     "The root to the cifar dataset (python format)")
gflags.RegisterValidator('root', lambda x: x != "",
                         message='--root must be provided.')
gflags.DEFINE_string("feature_dir", ".",
                     "The directory that stores dumped features.")
gflags.DEFINE_string("model_file", "conv.pickle",
                     "The filename to output the model.")
gflags.DEFINE_string("feature_file", "features",
                     "The filename to output the features.")
gflags.DEFINE_string("label_file", "labels",
                     "The filename to output the labels.")
gflags.DEFINE_integer("sift_size", 16,
                      "The sift patch size")
gflags.DEFINE_integer("sift_stride", 6,
                      "The dense sift stride")
gflags.DEFINE_integer("dict_size", 2048,
                      "The LLC dictionary size")
gflags.DEFINE_integer("llc_k", 5,
                       "The LLC number of neighbors")
FLAGS = gflags.FLAGS

def compute_caltech_features():
    caltech = datasets.TwoLayerDataset(FLAGS.root,
                                       ['jpg'],
                                       max_size = 300)
    conv = pipeline.ConvLayer([
            dsift.DsiftExtractor(FLAGS.sift_size, FLAGS.sift_stride),
            pipeline.LLCEncoder({'k': FLAGS.llc_k},
                    trainer = pipeline.KmeansTrainer({'k':FLAGS.dict_size})),
            pipeline.PyramidPooler({'level': 3, 'method': 'max'})])
    conv.train(caltech, 400000)
    feat = conv.process_dataset(caltech, as_2d = True)
    
    mpi.mkdir(FLAGS.feature_dir)
    if mpi.is_root():
        with(open(os.path.join(FLAGS.feature_dir, FLAGS.model_file),'w')) as fid:
            pickle.dump(conv, fid)
    
    mpi.dump_matrix_multi(feat, 
                          os.path.join(FLAGS.feature_dir, 
                                       FLAGS.feature_file))
    mpi.dump_matrix_multi(caltech.labels(),
                          os.path.join(FLAGS.feature_dir,
                                       FLAGS.label_file))

if __name__ == "__main__":
    gflags.FLAGS(sys.argv)
    if mpi.is_root():
        logging.basicConfig(level=logging.DEBUG)
        compute_caltech_features()
    else:
        compute_caltech_features()<|MERGE_RESOLUTION|>--- conflicted
+++ resolved
@@ -1,14 +1,4 @@
 '''
-<<<<<<< HEAD
-=======
-This script uses the iceberk pipeline to perform a cifar classification demo
-using parameter settings idential to Adam Coates' AISTATS paper (except for the
-number of kmeans centers, which we set to 800 for speed considerations).
-
-You need to specify "--root=/path/to/cifar-data" to run the code. For other
-optional flags, run the script with --help or --helpshort.
-
->>>>>>> 2d4d9946
 @author: jiayq
 '''
 
