--- conflicted
+++ resolved
@@ -500,13 +500,6 @@
         if 'D_norm' not in self.specs:
             self.specs['D_norm'] = (D**2).sum(1) / 2.
         D_norm = self.specs['D_norm']
-<<<<<<< HEAD
-        # similarity is not the distance, but the 
-        # order is preserved (reversed order as distance).
-        similarity = np.dot(X, D.T) - D_norm
-        IDX = np.argsort(similarity,1)
-
-=======
         distance = mathutil.dot(X, -D.T)
         distance += D_norm
         # find the K closest indices
@@ -515,8 +508,6 @@
             IDX = bn.argpartsort(distance, K, axis=1)[:, :K]
         else:
             IDX = np.argsort(distance,1)[:, :K]
-    
->>>>>>> 2859ed84
         # do LLC approximate coding
         coeff = np.zeros((X.shape[0], D.shape[0]))
         ONES = np.ones(K)
@@ -526,15 +517,9 @@
             Z[:] = D[IDX[i]]
             Z -= X[i]
             # local covariance
-<<<<<<< HEAD
-            C = mathutil.dot(z, z.T)
-            # regularization
-            C.flat[::K+1] = reg * C.trace()
-=======
             C = mathutil.dot(Z,Z.T)
             # add regularization
             C.flat[::K+1] += reg * C.trace()
->>>>>>> 2859ed84
             w = np.linalg.solve(C,ONES)
             coeff[i][IDX[i]] = w / w.sum()
         return coeff.reshape(shape + (coeff.shape[1],))
